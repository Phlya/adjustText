--- conflicted
+++ resolved
@@ -320,7 +320,8 @@
         optimization is done just for plotting the connecting arrows if
         required.
     """
-<<<<<<< HEAD
+    if not texts:
+        return
     if ax is None:
         ax = plt.gca()
     ax.figure.draw_without_rendering()
@@ -348,39 +349,6 @@
     # coords += np.random.rand(*coords.shape)*1e-6
     if x is not None and y is not None:
         point_coords = transform.transform(np.vstack([x, y]).T)
-=======
-    if not texts:
-        return 0
-    ax = ax or plt.gca()
-    ax.figure.draw_without_rendering()
-    r = get_renderer(ax.get_figure())
-    transform = texts[0].get_transform()
-    if (x is not None) & (y is not None):
-        for ix, tupxy in enumerate(zip(x, y)):
-            t_x, t_y = transform.transform(tupxy)
-            x[ix] = t_x
-            y[ix] = t_y
-    orig_xy = [get_text_position(text, ax) for text in texts]
-    orig_x = [xy[0] for xy in orig_xy]
-    orig_y = [xy[1] for xy in orig_xy]
-    force_objects = float_to_tuple(force_objects)
-    force_text = float_to_tuple(force_text)
-    force_points = float_to_tuple(force_points)
-
-    #    xdiff = np.diff(ax.get_xlim())[0]
-    #    ydiff = np.diff(ax.get_ylim())[0]
-
-    bboxes = get_bboxes(texts, r, (1.0, 1.0), ax)
-    sum_width = np.sum(list(map(lambda bbox: bbox.width, bboxes)))
-    sum_height = np.sum(list(map(lambda bbox: bbox.height, bboxes)))
-    if not any(list(map(lambda val: "x" in val, only_move.values()))):
-        precision_x = np.inf
-    else:
-        precision_x = precision * sum_width
-    #
-    if not any(list(map(lambda val: "y" in val, only_move.values()))):
-        precision_y = np.inf
->>>>>>> f6413622
     else:
         point_coords = np.empty((0, 2))
     if avoid_self:
